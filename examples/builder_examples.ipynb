--- conflicted
+++ resolved
@@ -6,13 +6,8 @@
    "id": "97f53ee3-145e-4cc9-9863-0a9675e74244",
    "metadata": {
     "ExecuteTime": {
-<<<<<<< HEAD
      "end_time": "2024-07-14T17:29:34.363947Z",
      "start_time": "2024-07-14T17:29:34.341551Z"
-=======
-     "end_time": "2024-06-25T13:53:44.402577Z",
-     "start_time": "2024-06-25T13:53:44.389228Z"
->>>>>>> 232b0416
     }
    },
    "outputs": [],
@@ -52,13 +47,8 @@
    "id": "0440f252-6637-4848-b4f2-92c136c13f43",
    "metadata": {
     "ExecuteTime": {
-<<<<<<< HEAD
      "end_time": "2024-07-14T17:29:52.435222Z",
      "start_time": "2024-07-14T17:29:51.536725Z"
-=======
-     "end_time": "2024-06-25T13:53:45.930917Z",
-     "start_time": "2024-06-25T13:53:44.987927Z"
->>>>>>> 232b0416
     }
    },
    "outputs": [],
@@ -101,13 +91,8 @@
    "id": "ec60ce61-b194-44f9-803b-81357bf1fbd4",
    "metadata": {
     "ExecuteTime": {
-<<<<<<< HEAD
      "end_time": "2024-07-14T17:29:54.148069Z",
      "start_time": "2024-07-14T17:29:54.132014Z"
-=======
-     "end_time": "2024-06-25T13:53:45.955259Z",
-     "start_time": "2024-06-25T13:53:45.931814Z"
->>>>>>> 232b0416
     }
    },
    "outputs": [
@@ -133,13 +118,8 @@
    "id": "dcb2a410-8a1e-4ad4-bbbb-f7663e5dda4a",
    "metadata": {
     "ExecuteTime": {
-<<<<<<< HEAD
      "end_time": "2024-07-14T17:29:54.555224Z",
      "start_time": "2024-07-14T17:29:54.541369Z"
-=======
-     "end_time": "2024-06-25T13:53:45.955537Z",
-     "start_time": "2024-06-25T13:53:45.935122Z"
->>>>>>> 232b0416
     }
    },
    "outputs": [
@@ -165,20 +145,10 @@
    "execution_count": 5,
    "id": "1198cecc166fc544",
    "metadata": {
-<<<<<<< HEAD
     "collapsed": false,
     "ExecuteTime": {
      "end_time": "2024-07-14T17:29:56.110384Z",
      "start_time": "2024-07-14T17:29:56.092187Z"
-=======
-    "ExecuteTime": {
-     "end_time": "2024-06-25T13:53:45.955689Z",
-     "start_time": "2024-06-25T13:53:45.938799Z"
-    },
-    "collapsed": false,
-    "jupyter": {
-     "outputs_hidden": false
->>>>>>> 232b0416
     }
    },
    "outputs": [
@@ -202,20 +172,10 @@
    "execution_count": 6,
    "id": "c896ae9e0329848f",
    "metadata": {
-<<<<<<< HEAD
     "collapsed": false,
     "ExecuteTime": {
      "end_time": "2024-07-14T17:29:56.456829Z",
      "start_time": "2024-07-14T17:29:56.430059Z"
-=======
-    "ExecuteTime": {
-     "end_time": "2024-06-25T13:53:46.539167Z",
-     "start_time": "2024-06-25T13:53:46.525223Z"
-    },
-    "collapsed": false,
-    "jupyter": {
-     "outputs_hidden": false
->>>>>>> 232b0416
     }
    },
    "outputs": [
@@ -251,13 +211,8 @@
    "id": "b14e5641-575d-4720-b7cb-a0c2047fc95b",
    "metadata": {
     "ExecuteTime": {
-<<<<<<< HEAD
      "end_time": "2024-07-14T17:29:59.982172Z",
      "start_time": "2024-07-14T17:29:59.952530Z"
-=======
-     "end_time": "2024-06-25T13:53:47.354923Z",
-     "start_time": "2024-06-25T13:53:47.341318Z"
->>>>>>> 232b0416
     }
    },
    "outputs": [],
@@ -301,13 +256,8 @@
    "id": "08483cc3-d15e-452f-8753-097fb1b30bfe",
    "metadata": {
     "ExecuteTime": {
-<<<<<<< HEAD
      "end_time": "2024-07-14T17:30:17.160056Z",
      "start_time": "2024-07-14T17:30:17.126203Z"
-=======
-     "end_time": "2024-06-25T13:53:48.862237Z",
-     "start_time": "2024-06-25T13:53:48.844628Z"
->>>>>>> 232b0416
     }
    },
    "outputs": [
@@ -333,13 +283,8 @@
    "id": "c94b53bb-5710-429e-bd55-17c6c3b7db4e",
    "metadata": {
     "ExecuteTime": {
-<<<<<<< HEAD
      "end_time": "2024-07-14T17:30:17.840675Z",
      "start_time": "2024-07-14T17:30:17.824414Z"
-=======
-     "end_time": "2024-06-25T13:53:50.151464Z",
-     "start_time": "2024-06-25T13:53:50.129817Z"
->>>>>>> 232b0416
     }
    },
    "outputs": [
@@ -365,20 +310,10 @@
    "execution_count": 10,
    "id": "6724711bffc7bbce",
    "metadata": {
-<<<<<<< HEAD
     "collapsed": false,
     "ExecuteTime": {
      "end_time": "2024-07-14T17:30:19.462592Z",
      "start_time": "2024-07-14T17:30:19.433272Z"
-=======
-    "ExecuteTime": {
-     "end_time": "2024-06-25T13:53:50.387613Z",
-     "start_time": "2024-06-25T13:53:50.373658Z"
-    },
-    "collapsed": false,
-    "jupyter": {
-     "outputs_hidden": false
->>>>>>> 232b0416
     }
    },
    "outputs": [
@@ -413,13 +348,8 @@
    "id": "7c6276f3-326b-4f70-859b-5c3ea618fb31",
    "metadata": {
     "ExecuteTime": {
-<<<<<<< HEAD
      "end_time": "2024-07-14T17:30:21.738988Z",
      "start_time": "2024-07-14T17:30:21.709162Z"
-=======
-     "end_time": "2024-06-25T13:53:51.215314Z",
-     "start_time": "2024-06-25T13:53:51.200403Z"
->>>>>>> 232b0416
     }
    },
    "outputs": [],
@@ -464,13 +394,8 @@
    "id": "3c0c07ef-28ab-4131-b311-1912db349b98",
    "metadata": {
     "ExecuteTime": {
-<<<<<<< HEAD
      "end_time": "2024-07-14T17:30:26.972345Z",
      "start_time": "2024-07-14T17:30:26.944399Z"
-=======
-     "end_time": "2024-06-25T13:53:52.509180Z",
-     "start_time": "2024-06-25T13:53:52.490019Z"
->>>>>>> 232b0416
     }
    },
    "outputs": [],
@@ -502,19 +427,11 @@
     "- **p**: probability of an element to be zero-ed (for `dropout`). Default: 0.5\n",
     "- **inplace**: if set to True, will do this operation in-place (for `dropout`). Default: False\n",
     "- **eps**: a value added to the denominator for numerical stability (for `batchnorm`/`instancenorm`). Default: 1e-5\n",
-<<<<<<< HEAD
     "- **momentum**: used for the running_mean or running_var computation. Can be None for cumulative moving average (for `batchnorm`/`instancenorm`). Default: 0.1\n",
     "- **affine**: a boolean value that when set to True, this module has learnable affine parameters (for `batchnorm`/`instancenorm`). Default: True\n",
     "- **ratio**: multiplier for the geometric progression of increasing channels (feature maps). Used for `channel_growth_rate` as `exponential` or `power` . Default: 2 (powers of two)\n",
     "- **start**: start position of a geometric progression in the case of `channel_growth_rate=exponential`. Default: 32\n",
     "- **channel_growth_rate**: the way of calculating the number of feature maps between `exponential`, `proportion`, `power`, `linear` and `constant`. Default: `exponential`\n",
-=======
-    "- **momentum**: used for the running_mean -_var computation. Can be None for cumulative moving average (for `batchnorm`/`instancenorm`). Default: 0.1\n",
-    "- **affine**: a boolean value that when set to True, this module has learnable affine parameters (for `batchnorm`/`instancenorm`). Default: True\n",
-    "- **ratio**: multiplier for the geometric progression of increasing channels (feature maps). Default: 2 (powers of two)\n",
-    "- **start**: start position of a geometric progression in the case of `channel_growth_rate=ratio`. Default: 32\n",
-    "- **channel_growth_rate**: the way of calculating the number of feature maps between `ratio`, `proportion`, `linear` and `constant`. Default: `ratio`\n",
->>>>>>> 232b0416
     "- **conv_dim**: the dimension of the convolutional operation. Default: 2\n",
     "\n",
     "Returns: nn.Sequential convolutional sequence"
@@ -529,19 +446,12 @@
     "\n",
     "$$\n",
     "\\begin{cases} \n",
-<<<<<<< HEAD
     "    channel_i = start \\times ratio^{i}, \\quad i={1...n} & \\text{if } \\text{exponential} \\\\\n",
-=======
-    "    channel_i = start \\times ratio^{i}, \\quad i={1...n} & \\text{if } \\text{ratio} \\\\\n",
->>>>>>> 232b0416
     "    stop = \\lfloor \\displaystyle\\frac{(input\\_size[0] + input\\_size[1]) * 0.5}{2} \\rfloor + in\\_channels & \\text{if } \\text{proportion} \\\\\n",
     "    step = \\displaystyle\\frac{stop - in\\_channels}{n\\_layers} \\\\ \n",
     "    channels = \\text{range}(in\\_channels, stop, step) \\\\\n",
     "    channel_i = in\\_channels + i, \\quad i={1...n}  & \\text{if } \\text{linear} \\\\\n",
-<<<<<<< HEAD
     "    channel_i = (in\\_channels + i)^{ratio} \\quad i={1...n} & \\text{if } \\text{power} \\\\\n",
-=======
->>>>>>> 232b0416
     "    channel_i = in\\_channels, \\quad i={1...n}  & \\text{if } \\text{constant}\n",
     "\\end{cases}\n",
     "$$\n"
@@ -553,13 +463,8 @@
    "id": "998c5cd2-f504-4c93-9a7a-a4846d202ca9",
    "metadata": {
     "ExecuteTime": {
-<<<<<<< HEAD
      "end_time": "2024-07-14T17:30:46.375679Z",
      "start_time": "2024-07-14T17:30:46.352074Z"
-=======
-     "end_time": "2024-06-25T13:56:04.611961Z",
-     "start_time": "2024-06-25T13:56:04.314327Z"
->>>>>>> 232b0416
     }
    },
    "outputs": [
@@ -590,13 +495,8 @@
    "id": "2a40159c-46e4-47df-92d8-ad8c315b45f7",
    "metadata": {
     "ExecuteTime": {
-<<<<<<< HEAD
      "end_time": "2024-07-14T17:30:56.633433Z",
      "start_time": "2024-07-14T17:30:56.251006Z"
-=======
-     "end_time": "2024-06-25T13:54:43.500871Z",
-     "start_time": "2024-06-25T13:54:43.462380Z"
->>>>>>> 232b0416
     }
    },
    "outputs": [
@@ -605,21 +505,12 @@
      "evalue": "Input size and parameters can not provide more than 4 layers",
      "output_type": "error",
      "traceback": [
-<<<<<<< HEAD
       "\u001B[0;31m---------------------------------------------------------------------------\u001B[0m",
       "\u001B[0;31mValueError\u001B[0m                                Traceback (most recent call last)",
       "Cell \u001B[0;32mIn[14], line 1\u001B[0m\n\u001B[0;32m----> 1\u001B[0m \u001B[43mbuilder\u001B[49m\u001B[38;5;241;43m.\u001B[39;49m\u001B[43mbuild_convolve_sequence\u001B[49m\u001B[43m(\u001B[49m\u001B[43mn_layers\u001B[49m\u001B[38;5;241;43m=\u001B[39;49m\u001B[38;5;241;43m5\u001B[39;49m\u001B[43m,\u001B[49m\u001B[43m \u001B[49m\n\u001B[1;32m      2\u001B[0m \u001B[43m                                \u001B[49m\u001B[43mparams\u001B[49m\u001B[38;5;241;43m=\u001B[39;49m\u001B[43m{\u001B[49m\u001B[38;5;124;43m'\u001B[39;49m\u001B[38;5;124;43mkernel_size\u001B[39;49m\u001B[38;5;124;43m'\u001B[39;49m\u001B[43m:\u001B[49m\u001B[43m \u001B[49m\u001B[38;5;241;43m25\u001B[39;49m\u001B[43m,\u001B[49m\u001B[43m \u001B[49m\u001B[38;5;124;43m'\u001B[39;49m\u001B[38;5;124;43mpadding\u001B[39;49m\u001B[38;5;124;43m'\u001B[39;49m\u001B[43m:\u001B[49m\u001B[43m \u001B[49m\u001B[38;5;241;43m1\u001B[39;49m\u001B[43m,\u001B[49m\u001B[43m \u001B[49m\u001B[38;5;124;43m'\u001B[39;49m\u001B[38;5;124;43mdilation\u001B[39;49m\u001B[38;5;124;43m'\u001B[39;49m\u001B[43m:\u001B[49m\u001B[43m \u001B[49m\u001B[38;5;241;43m2\u001B[39;49m\u001B[43m}\u001B[49m\u001B[43m)\u001B[49m\n",
       "File \u001B[0;32m~/projects/nss_lab/TorchCNNBuilder/torchcnnbuilder/builder.py:496\u001B[0m, in \u001B[0;36mBuilder.build_convolve_sequence\u001B[0;34m(self, n_layers, in_channels, params, normalization, sub_blocks, p, inplace, eps, momentum, affine, ratio, start, channel_growth_rate, conv_dim)\u001B[0m\n\u001B[1;32m    493\u001B[0m input_layer_size \u001B[38;5;241m=\u001B[39m input_layer_size_list[\u001B[38;5;241m-\u001B[39m\u001B[38;5;241m1\u001B[39m]\n\u001B[1;32m    495\u001B[0m _validate_difference_in_dimensions(\u001B[38;5;28mself\u001B[39m\u001B[38;5;241m.\u001B[39minput_size, conv_dim)\n\u001B[0;32m--> 496\u001B[0m \u001B[43m_validate_available_layers\u001B[49m\u001B[43m(\u001B[49m\u001B[43mlayer\u001B[49m\u001B[43m,\u001B[49m\u001B[43m \u001B[49m\u001B[43minput_layer_size\u001B[49m\u001B[43m,\u001B[49m\u001B[43m \u001B[49m\u001B[38;5;28;43mself\u001B[39;49m\u001B[38;5;241;43m.\u001B[39;49m\u001B[43mminimum_feature_map_size\u001B[49m\u001B[43m)\u001B[49m\n\u001B[1;32m    497\u001B[0m _validate_max_channels_number(layer, input_channels_count_list, \u001B[38;5;28mself\u001B[39m\u001B[38;5;241m.\u001B[39mmax_channels)\n\u001B[1;32m    498\u001B[0m _validate_min_channels_number(layer, input_channels_count_list, \u001B[38;5;28mself\u001B[39m\u001B[38;5;241m.\u001B[39mmin_channels)\n",
       "File \u001B[0;32m~/projects/nss_lab/TorchCNNBuilder/torchcnnbuilder/validation.py:21\u001B[0m, in \u001B[0;36m_validate_available_layers\u001B[0;34m(layer, input_layer_size, minimum_feature_map_size)\u001B[0m\n\u001B[1;32m     15\u001B[0m \u001B[38;5;28;01mdef\u001B[39;00m \u001B[38;5;21m_validate_available_layers\u001B[39m(\n\u001B[1;32m     16\u001B[0m     layer: \u001B[38;5;28mint\u001B[39m,\n\u001B[1;32m     17\u001B[0m     input_layer_size: Tuple[\u001B[38;5;28mint\u001B[39m],\n\u001B[1;32m     18\u001B[0m     minimum_feature_map_size: Union[Sequence[\u001B[38;5;28mint\u001B[39m], \u001B[38;5;28mint\u001B[39m],\n\u001B[1;32m     19\u001B[0m ) \u001B[38;5;241m-\u001B[39m\u001B[38;5;241m>\u001B[39m \u001B[38;5;28;01mNone\u001B[39;00m:\n\u001B[1;32m     20\u001B[0m     \u001B[38;5;28;01mif\u001B[39;00m \u001B[38;5;28mall\u001B[39m(tensor(input_layer_size) \u001B[38;5;241m<\u001B[39m tensor(minimum_feature_map_size)[: \u001B[38;5;28mlen\u001B[39m(input_layer_size)]):\n\u001B[0;32m---> 21\u001B[0m         \u001B[38;5;28;01mraise\u001B[39;00m \u001B[38;5;167;01mValueError\u001B[39;00m(\u001B[38;5;124mf\u001B[39m\u001B[38;5;124m\"\u001B[39m\u001B[38;5;124mInput size and parameters can not provide more than \u001B[39m\u001B[38;5;132;01m{\u001B[39;00mlayer\u001B[38;5;250m \u001B[39m\u001B[38;5;241m+\u001B[39m\u001B[38;5;250m \u001B[39m\u001B[38;5;241m1\u001B[39m\u001B[38;5;132;01m}\u001B[39;00m\u001B[38;5;124m layers\u001B[39m\u001B[38;5;124m\"\u001B[39m)\n",
       "\u001B[0;31mValueError\u001B[0m: Input size and parameters can not provide more than 4 layers"
-=======
-      "\u001b[0;31m---------------------------------------------------------------------------\u001b[0m",
-      "\u001b[0;31mValueError\u001b[0m                                Traceback (most recent call last)",
-      "Cell \u001b[0;32mIn[14], line 1\u001b[0m\n\u001b[0;32m----> 1\u001b[0m \u001b[43mbuilder\u001b[49m\u001b[38;5;241;43m.\u001b[39;49m\u001b[43mbuild_convolve_sequence\u001b[49m\u001b[43m(\u001b[49m\u001b[43mn_layers\u001b[49m\u001b[38;5;241;43m=\u001b[39;49m\u001b[38;5;241;43m5\u001b[39;49m\u001b[43m,\u001b[49m\u001b[43m \u001b[49m\n\u001b[1;32m      2\u001b[0m \u001b[43m                                \u001b[49m\u001b[43mparams\u001b[49m\u001b[38;5;241;43m=\u001b[39;49m\u001b[43m{\u001b[49m\u001b[38;5;124;43m'\u001b[39;49m\u001b[38;5;124;43mkernel_size\u001b[39;49m\u001b[38;5;124;43m'\u001b[39;49m\u001b[43m:\u001b[49m\u001b[43m \u001b[49m\u001b[38;5;241;43m25\u001b[39;49m\u001b[43m,\u001b[49m\u001b[43m \u001b[49m\u001b[38;5;124;43m'\u001b[39;49m\u001b[38;5;124;43mpadding\u001b[39;49m\u001b[38;5;124;43m'\u001b[39;49m\u001b[43m:\u001b[49m\u001b[43m \u001b[49m\u001b[38;5;241;43m1\u001b[39;49m\u001b[43m,\u001b[49m\u001b[43m \u001b[49m\u001b[38;5;124;43m'\u001b[39;49m\u001b[38;5;124;43mdilation\u001b[39;49m\u001b[38;5;124;43m'\u001b[39;49m\u001b[43m:\u001b[49m\u001b[43m \u001b[49m\u001b[38;5;241;43m2\u001b[39;49m\u001b[43m}\u001b[49m\u001b[43m)\u001b[49m\n",
-      "File \u001b[0;32m~/projects/TorchCNNBuilder/torchcnnbuilder/builder.py:500\u001b[0m, in \u001b[0;36mBuilder.build_convolve_sequence\u001b[0;34m(self, n_layers, in_channels, params, normalization, sub_blocks, p, inplace, eps, momentum, affine, ratio, start, channel_growth_rate, conv_dim)\u001b[0m\n\u001b[1;32m    497\u001b[0m input_layer_size \u001b[38;5;241m=\u001b[39m input_layer_size_list[\u001b[38;5;241m-\u001b[39m\u001b[38;5;241m1\u001b[39m]\n\u001b[1;32m    499\u001b[0m _validate_difference_in_dimensions(\u001b[38;5;28mself\u001b[39m\u001b[38;5;241m.\u001b[39minput_size, conv_dim)\n\u001b[0;32m--> 500\u001b[0m \u001b[43m_validate_available_layers\u001b[49m\u001b[43m(\u001b[49m\u001b[43mlayer\u001b[49m\u001b[43m,\u001b[49m\u001b[43m \u001b[49m\u001b[43minput_layer_size\u001b[49m\u001b[43m,\u001b[49m\u001b[43m \u001b[49m\u001b[38;5;28;43mself\u001b[39;49m\u001b[38;5;241;43m.\u001b[39;49m\u001b[43mminimum_feature_map_size\u001b[49m\u001b[43m)\u001b[49m\n\u001b[1;32m    501\u001b[0m _validate_max_channels_number(layer, input_channels_count_list, \u001b[38;5;28mself\u001b[39m\u001b[38;5;241m.\u001b[39mmax_channels)\n\u001b[1;32m    502\u001b[0m _validate_min_channels_number(layer, input_channels_count_list, \u001b[38;5;28mself\u001b[39m\u001b[38;5;241m.\u001b[39mmin_channels)\n",
-      "File \u001b[0;32m~/projects/TorchCNNBuilder/torchcnnbuilder/validation.py:21\u001b[0m, in \u001b[0;36m_validate_available_layers\u001b[0;34m(layer, input_layer_size, minimum_feature_map_size)\u001b[0m\n\u001b[1;32m     15\u001b[0m \u001b[38;5;28;01mdef\u001b[39;00m \u001b[38;5;21m_validate_available_layers\u001b[39m(\n\u001b[1;32m     16\u001b[0m     layer: \u001b[38;5;28mint\u001b[39m,\n\u001b[1;32m     17\u001b[0m     input_layer_size: Tuple[\u001b[38;5;28mint\u001b[39m],\n\u001b[1;32m     18\u001b[0m     minimum_feature_map_size: Union[Sequence[\u001b[38;5;28mint\u001b[39m], \u001b[38;5;28mint\u001b[39m],\n\u001b[1;32m     19\u001b[0m ) \u001b[38;5;241m-\u001b[39m\u001b[38;5;241m>\u001b[39m \u001b[38;5;28;01mNone\u001b[39;00m:\n\u001b[1;32m     20\u001b[0m     \u001b[38;5;28;01mif\u001b[39;00m \u001b[38;5;28mall\u001b[39m(tensor(input_layer_size) \u001b[38;5;241m<\u001b[39m tensor(minimum_feature_map_size)[: \u001b[38;5;28mlen\u001b[39m(input_layer_size)]):\n\u001b[0;32m---> 21\u001b[0m         \u001b[38;5;28;01mraise\u001b[39;00m \u001b[38;5;167;01mValueError\u001b[39;00m(\u001b[38;5;124mf\u001b[39m\u001b[38;5;124m\"\u001b[39m\u001b[38;5;124mInput size and parameters can not provide more than \u001b[39m\u001b[38;5;132;01m{\u001b[39;00mlayer\u001b[38;5;250m \u001b[39m\u001b[38;5;241m+\u001b[39m\u001b[38;5;250m \u001b[39m\u001b[38;5;241m1\u001b[39m\u001b[38;5;132;01m}\u001b[39;00m\u001b[38;5;124m layers\u001b[39m\u001b[38;5;124m\"\u001b[39m)\n",
-      "\u001b[0;31mValueError\u001b[0m: Input size and parameters can not provide more than 4 layers"
->>>>>>> 232b0416
      ]
     }
    ],
@@ -737,38 +628,7 @@
    "outputs": [
     {
      "data": {
-<<<<<<< HEAD
       "text/plain": "Sequential(\n  (conv 1): Sequential(\n    (sub-block 1): Sequential(\n      (0): Conv2d(3, 32, kernel_size=(3, 3), stride=(1, 1), padding=(1, 1))\n      (1): InstanceNorm2d(32, eps=1e-05, momentum=0.1, affine=True, track_running_stats=False)\n      (2): ReLU(inplace=True)\n    )\n    (sub-block 2): Sequential(\n      (0): Conv2d(32, 32, kernel_size=(3, 3), stride=(1, 1), padding=(1, 1))\n      (1): InstanceNorm2d(32, eps=1e-05, momentum=0.1, affine=True, track_running_stats=False)\n      (2): ReLU(inplace=True)\n    )\n  )\n  (conv 2): Sequential(\n    (sub-block 1): Sequential(\n      (0): Conv2d(32, 64, kernel_size=(3, 3), stride=(1, 1), padding=(1, 1))\n      (1): InstanceNorm2d(64, eps=1e-05, momentum=0.1, affine=True, track_running_stats=False)\n      (2): ReLU(inplace=True)\n    )\n    (sub-block 2): Sequential(\n      (0): Conv2d(64, 64, kernel_size=(3, 3), stride=(1, 1), padding=(1, 1))\n      (1): InstanceNorm2d(64, eps=1e-05, momentum=0.1, affine=True, track_running_stats=False)\n      (2): ReLU(inplace=True)\n    )\n  )\n)"
-=======
-      "text/plain": [
-       "Sequential(\n",
-       "  (conv 1): Sequential(\n",
-       "    (sub-block 1): Sequential(\n",
-       "      (0): Conv2d(3, 32, kernel_size=(3, 3), stride=(1, 1), padding=(1, 1))\n",
-       "      (1): InstanceNorm2d(32, eps=1e-05, momentum=0.1, affine=True, track_running_stats=False)\n",
-       "      (2): ReLU(inplace=True)\n",
-       "    )\n",
-       "    (sub-block 2): Sequential(\n",
-       "      (0): Conv2d(32, 32, kernel_size=(3, 3), stride=(1, 1), padding=(1, 1))\n",
-       "      (1): InstanceNorm2d(32, eps=1e-05, momentum=0.1, affine=True, track_running_stats=False)\n",
-       "      (2): ReLU(inplace=True)\n",
-       "    )\n",
-       "  )\n",
-       "  (conv 2): Sequential(\n",
-       "    (sub-block 1): Sequential(\n",
-       "      (0): Conv2d(32, 64, kernel_size=(3, 3), stride=(1, 1), padding=(1, 1))\n",
-       "      (1): InstanceNorm2d(64, eps=1e-05, momentum=0.1, affine=True, track_running_stats=False)\n",
-       "      (2): ReLU(inplace=True)\n",
-       "    )\n",
-       "    (sub-block 2): Sequential(\n",
-       "      (0): Conv2d(64, 64, kernel_size=(3, 3), stride=(1, 1), padding=(1, 1))\n",
-       "      (1): InstanceNorm2d(64, eps=1e-05, momentum=0.1, affine=True, track_running_stats=False)\n",
-       "      (2): ReLU(inplace=True)\n",
-       "    )\n",
-       "  )\n",
-       ")"
-      ]
->>>>>>> 232b0416
      },
      "execution_count": 18,
      "metadata": {},
@@ -842,21 +702,12 @@
      "evalue": "There is too many channels [[864]]. Max channels 512 [layer 4]",
      "output_type": "error",
      "traceback": [
-<<<<<<< HEAD
       "\u001B[0;31m---------------------------------------------------------------------------\u001B[0m",
       "\u001B[0;31mValueError\u001B[0m                                Traceback (most recent call last)",
       "Cell \u001B[0;32mIn[20], line 1\u001B[0m\n\u001B[0;32m----> 1\u001B[0m \u001B[43mbuilder\u001B[49m\u001B[38;5;241;43m.\u001B[39;49m\u001B[43mbuild_convolve_sequence\u001B[49m\u001B[43m(\u001B[49m\u001B[43mn_layers\u001B[49m\u001B[38;5;241;43m=\u001B[39;49m\u001B[38;5;241;43m5\u001B[39;49m\u001B[43m,\u001B[49m\n\u001B[1;32m      2\u001B[0m \u001B[43m                                \u001B[49m\u001B[43mparams\u001B[49m\u001B[38;5;241;43m=\u001B[39;49m\u001B[43m{\u001B[49m\u001B[38;5;124;43m'\u001B[39;49m\u001B[38;5;124;43mkernel_size\u001B[39;49m\u001B[38;5;124;43m'\u001B[39;49m\u001B[43m:\u001B[49m\u001B[43m \u001B[49m\u001B[38;5;241;43m9\u001B[39;49m\u001B[43m}\u001B[49m\u001B[43m,\u001B[49m\n\u001B[1;32m      3\u001B[0m \u001B[43m                                \u001B[49m\u001B[43min_channels\u001B[49m\u001B[38;5;241;43m=\u001B[39;49m\u001B[38;5;241;43m3\u001B[39;49m\u001B[43m,\u001B[49m\n\u001B[1;32m      4\u001B[0m \u001B[43m                                \u001B[49m\u001B[43mchannel_growth_rate\u001B[49m\u001B[38;5;241;43m=\u001B[39;49m\u001B[38;5;124;43m'\u001B[39;49m\u001B[38;5;124;43mexponential\u001B[39;49m\u001B[38;5;124;43m'\u001B[39;49m\u001B[43m,\u001B[49m\u001B[43m \u001B[49m\u001B[38;5;66;43;03m# by default\u001B[39;49;00m\n\u001B[1;32m      5\u001B[0m \u001B[43m                                \u001B[49m\u001B[43mratio\u001B[49m\u001B[38;5;241;43m=\u001B[39;49m\u001B[38;5;241;43m3\u001B[39;49m\u001B[43m)\u001B[49m\n",
       "File \u001B[0;32m~/projects/nss_lab/TorchCNNBuilder/torchcnnbuilder/builder.py:497\u001B[0m, in \u001B[0;36mBuilder.build_convolve_sequence\u001B[0;34m(self, n_layers, in_channels, params, normalization, sub_blocks, p, inplace, eps, momentum, affine, ratio, start, channel_growth_rate, conv_dim)\u001B[0m\n\u001B[1;32m    495\u001B[0m _validate_difference_in_dimensions(\u001B[38;5;28mself\u001B[39m\u001B[38;5;241m.\u001B[39minput_size, conv_dim)\n\u001B[1;32m    496\u001B[0m _validate_available_layers(layer, input_layer_size, \u001B[38;5;28mself\u001B[39m\u001B[38;5;241m.\u001B[39mminimum_feature_map_size)\n\u001B[0;32m--> 497\u001B[0m \u001B[43m_validate_max_channels_number\u001B[49m\u001B[43m(\u001B[49m\u001B[43mlayer\u001B[49m\u001B[43m,\u001B[49m\u001B[43m \u001B[49m\u001B[43minput_channels_count_list\u001B[49m\u001B[43m,\u001B[49m\u001B[43m \u001B[49m\u001B[38;5;28;43mself\u001B[39;49m\u001B[38;5;241;43m.\u001B[39;49m\u001B[43mmax_channels\u001B[49m\u001B[43m)\u001B[49m\n\u001B[1;32m    498\u001B[0m _validate_min_channels_number(layer, input_channels_count_list, \u001B[38;5;28mself\u001B[39m\u001B[38;5;241m.\u001B[39mmin_channels)\n\u001B[1;32m    500\u001B[0m in_channels \u001B[38;5;241m=\u001B[39m input_channels_count_list[layer]\n",
       "File \u001B[0;32m~/projects/nss_lab/TorchCNNBuilder/torchcnnbuilder/validation.py:26\u001B[0m, in \u001B[0;36m_validate_max_channels_number\u001B[0;34m(layer, input_channels_count_list, max_channels)\u001B[0m\n\u001B[1;32m     24\u001B[0m \u001B[38;5;28;01mdef\u001B[39;00m \u001B[38;5;21m_validate_max_channels_number\u001B[39m(layer: \u001B[38;5;28mint\u001B[39m, input_channels_count_list: List[\u001B[38;5;28mint\u001B[39m], max_channels: \u001B[38;5;28mint\u001B[39m) \u001B[38;5;241m-\u001B[39m\u001B[38;5;241m>\u001B[39m \u001B[38;5;28;01mNone\u001B[39;00m:\n\u001B[1;32m     25\u001B[0m     \u001B[38;5;28;01mif\u001B[39;00m input_channels_count_list[layer] \u001B[38;5;241m>\u001B[39m max_channels:\n\u001B[0;32m---> 26\u001B[0m         \u001B[38;5;28;01mraise\u001B[39;00m \u001B[38;5;167;01mValueError\u001B[39;00m(\n\u001B[1;32m     27\u001B[0m             \u001B[38;5;124mf\u001B[39m\u001B[38;5;124m\"\u001B[39m\u001B[38;5;124mThere is too many channels [[\u001B[39m\u001B[38;5;132;01m{\u001B[39;00minput_channels_count_list[layer]\u001B[38;5;132;01m}\u001B[39;00m\u001B[38;5;124m]]. \u001B[39m\u001B[38;5;124m\"\u001B[39m\n\u001B[1;32m     28\u001B[0m             \u001B[38;5;124mf\u001B[39m\u001B[38;5;124m\"\u001B[39m\u001B[38;5;124mMax channels \u001B[39m\u001B[38;5;132;01m{\u001B[39;00mmax_channels\u001B[38;5;132;01m}\u001B[39;00m\u001B[38;5;124m [layer \u001B[39m\u001B[38;5;132;01m{\u001B[39;00mlayer\u001B[38;5;132;01m}\u001B[39;00m\u001B[38;5;124m]\u001B[39m\u001B[38;5;124m\"\u001B[39m\n\u001B[1;32m     29\u001B[0m         )\n",
       "\u001B[0;31mValueError\u001B[0m: There is too many channels [[864]]. Max channels 512 [layer 4]"
-=======
-      "\u001b[0;31m---------------------------------------------------------------------------\u001b[0m",
-      "\u001b[0;31mValueError\u001b[0m                                Traceback (most recent call last)",
-      "Cell \u001b[0;32mIn[20], line 1\u001b[0m\n\u001b[0;32m----> 1\u001b[0m \u001b[43mbuilder\u001b[49m\u001b[38;5;241;43m.\u001b[39;49m\u001b[43mbuild_convolve_sequence\u001b[49m\u001b[43m(\u001b[49m\u001b[43mn_layers\u001b[49m\u001b[38;5;241;43m=\u001b[39;49m\u001b[38;5;241;43m5\u001b[39;49m\u001b[43m,\u001b[49m\n\u001b[1;32m      2\u001b[0m \u001b[43m                                \u001b[49m\u001b[43mparams\u001b[49m\u001b[38;5;241;43m=\u001b[39;49m\u001b[43m{\u001b[49m\u001b[38;5;124;43m'\u001b[39;49m\u001b[38;5;124;43mkernel_size\u001b[39;49m\u001b[38;5;124;43m'\u001b[39;49m\u001b[43m:\u001b[49m\u001b[43m \u001b[49m\u001b[38;5;241;43m9\u001b[39;49m\u001b[43m}\u001b[49m\u001b[43m,\u001b[49m\n\u001b[1;32m      3\u001b[0m \u001b[43m                                \u001b[49m\u001b[43min_channels\u001b[49m\u001b[38;5;241;43m=\u001b[39;49m\u001b[38;5;241;43m3\u001b[39;49m\u001b[43m,\u001b[49m\n\u001b[1;32m      4\u001b[0m \u001b[43m                                \u001b[49m\u001b[43mchannel_growth_rate\u001b[49m\u001b[38;5;241;43m=\u001b[39;49m\u001b[38;5;124;43m'\u001b[39;49m\u001b[38;5;124;43mratio\u001b[39;49m\u001b[38;5;124;43m'\u001b[39;49m\u001b[43m,\u001b[49m\u001b[43m \u001b[49m\u001b[38;5;66;43;03m# by default\u001b[39;49;00m\n\u001b[1;32m      5\u001b[0m \u001b[43m                                \u001b[49m\u001b[43mratio\u001b[49m\u001b[38;5;241;43m=\u001b[39;49m\u001b[38;5;241;43m3\u001b[39;49m\u001b[43m)\u001b[49m\n",
-      "File \u001b[0;32m~/projects/TorchCNNBuilder/torchcnnbuilder/builder.py:501\u001b[0m, in \u001b[0;36mBuilder.build_convolve_sequence\u001b[0;34m(self, n_layers, in_channels, params, normalization, sub_blocks, p, inplace, eps, momentum, affine, ratio, start, channel_growth_rate, conv_dim)\u001b[0m\n\u001b[1;32m    499\u001b[0m _validate_difference_in_dimensions(\u001b[38;5;28mself\u001b[39m\u001b[38;5;241m.\u001b[39minput_size, conv_dim)\n\u001b[1;32m    500\u001b[0m _validate_available_layers(layer, input_layer_size, \u001b[38;5;28mself\u001b[39m\u001b[38;5;241m.\u001b[39mminimum_feature_map_size)\n\u001b[0;32m--> 501\u001b[0m \u001b[43m_validate_max_channels_number\u001b[49m\u001b[43m(\u001b[49m\u001b[43mlayer\u001b[49m\u001b[43m,\u001b[49m\u001b[43m \u001b[49m\u001b[43minput_channels_count_list\u001b[49m\u001b[43m,\u001b[49m\u001b[43m \u001b[49m\u001b[38;5;28;43mself\u001b[39;49m\u001b[38;5;241;43m.\u001b[39;49m\u001b[43mmax_channels\u001b[49m\u001b[43m)\u001b[49m\n\u001b[1;32m    502\u001b[0m _validate_min_channels_number(layer, input_channels_count_list, \u001b[38;5;28mself\u001b[39m\u001b[38;5;241m.\u001b[39mmin_channels)\n\u001b[1;32m    504\u001b[0m in_channels \u001b[38;5;241m=\u001b[39m input_channels_count_list[layer]\n",
-      "File \u001b[0;32m~/projects/TorchCNNBuilder/torchcnnbuilder/validation.py:26\u001b[0m, in \u001b[0;36m_validate_max_channels_number\u001b[0;34m(layer, input_channels_count_list, max_channels)\u001b[0m\n\u001b[1;32m     24\u001b[0m \u001b[38;5;28;01mdef\u001b[39;00m \u001b[38;5;21m_validate_max_channels_number\u001b[39m(layer: \u001b[38;5;28mint\u001b[39m, input_channels_count_list: List[\u001b[38;5;28mint\u001b[39m], max_channels: \u001b[38;5;28mint\u001b[39m) \u001b[38;5;241m-\u001b[39m\u001b[38;5;241m>\u001b[39m \u001b[38;5;28;01mNone\u001b[39;00m:\n\u001b[1;32m     25\u001b[0m     \u001b[38;5;28;01mif\u001b[39;00m input_channels_count_list[layer] \u001b[38;5;241m>\u001b[39m max_channels:\n\u001b[0;32m---> 26\u001b[0m         \u001b[38;5;28;01mraise\u001b[39;00m \u001b[38;5;167;01mValueError\u001b[39;00m(\n\u001b[1;32m     27\u001b[0m             \u001b[38;5;124mf\u001b[39m\u001b[38;5;124m\"\u001b[39m\u001b[38;5;124mThere is too many channels [[\u001b[39m\u001b[38;5;132;01m{\u001b[39;00minput_channels_count_list[layer]\u001b[38;5;132;01m}\u001b[39;00m\u001b[38;5;124m]]. \u001b[39m\u001b[38;5;124m\"\u001b[39m\n\u001b[1;32m     28\u001b[0m             \u001b[38;5;124mf\u001b[39m\u001b[38;5;124m\"\u001b[39m\u001b[38;5;124mMax channels \u001b[39m\u001b[38;5;132;01m{\u001b[39;00mmax_channels\u001b[38;5;132;01m}\u001b[39;00m\u001b[38;5;124m [layer \u001b[39m\u001b[38;5;132;01m{\u001b[39;00mlayer\u001b[38;5;132;01m}\u001b[39;00m\u001b[38;5;124m]\u001b[39m\u001b[38;5;124m\"\u001b[39m\n\u001b[1;32m     29\u001b[0m         )\n",
-      "\u001b[0;31mValueError\u001b[0m: There is too many channels [[864]]. Max channels 512 [layer 4]"
->>>>>>> 232b0416
      ]
     }
    ],
@@ -864,11 +715,7 @@
     "builder.build_convolve_sequence(n_layers=5,\n",
     "                                params={'kernel_size': 9},\n",
     "                                in_channels=3,\n",
-<<<<<<< HEAD
     "                                channel_growth_rate='exponential', # by default\n",
-=======
-    "                                channel_growth_rate='ratio', # by default\n",
->>>>>>> 232b0416
     "                                ratio=3)"
    ]
   },
@@ -903,11 +750,7 @@
    "source": [
     "builder.build_convolve_sequence(n_layers=3,\n",
     "                                in_channels=3,\n",
-<<<<<<< HEAD
     "                                channel_growth_rate='power',\n",
-=======
-    "                                channel_growth_rate='ratio', # by default\n",
->>>>>>> 232b0416
     "                                ratio=3)"
    ]
   },
@@ -931,17 +774,8 @@
    "metadata": {
     "collapsed": false,
     "ExecuteTime": {
-<<<<<<< HEAD
      "end_time": "2024-07-14T17:32:47.724821Z",
      "start_time": "2024-07-14T17:32:47.705399Z"
-=======
-     "end_time": "2024-02-09T14:54:36.767949Z",
-     "start_time": "2024-02-09T14:54:36.755904Z"
-    },
-    "collapsed": false,
-    "jupyter": {
-     "outputs_hidden": false
->>>>>>> 232b0416
     }
    },
    "outputs": [
@@ -969,17 +803,8 @@
    "metadata": {
     "collapsed": false,
     "ExecuteTime": {
-<<<<<<< HEAD
      "end_time": "2024-07-14T17:32:51.120613Z",
      "start_time": "2024-07-14T17:32:51.085557Z"
-=======
-     "end_time": "2024-02-09T14:54:37.815953Z",
-     "start_time": "2024-02-09T14:54:37.800529Z"
-    },
-    "collapsed": false,
-    "jupyter": {
-     "outputs_hidden": false
->>>>>>> 232b0416
     }
    },
    "outputs": [
@@ -988,21 +813,12 @@
      "evalue": "The difference in dimensions between input_size input_size=(31,) and convolution conv_dim=3 should not be more than 1 (input_size.shape - conv_dim should be equal to 1 or 0)",
      "output_type": "error",
      "traceback": [
-<<<<<<< HEAD
       "\u001B[0;31m---------------------------------------------------------------------------\u001B[0m",
       "\u001B[0;31mValueError\u001B[0m                                Traceback (most recent call last)",
       "Cell \u001B[0;32mIn[23], line 2\u001B[0m\n\u001B[1;32m      1\u001B[0m error_test_builder \u001B[38;5;241m=\u001B[39m Builder(input_size\u001B[38;5;241m=\u001B[39m(\u001B[38;5;241m31\u001B[39m,))\n\u001B[0;32m----> 2\u001B[0m \u001B[43merror_test_builder\u001B[49m\u001B[38;5;241;43m.\u001B[39;49m\u001B[43mbuild_convolve_sequence\u001B[49m\u001B[43m(\u001B[49m\u001B[43mn_layers\u001B[49m\u001B[38;5;241;43m=\u001B[39;49m\u001B[38;5;241;43m5\u001B[39;49m\u001B[43m,\u001B[49m\n\u001B[1;32m      3\u001B[0m \u001B[43m                                           \u001B[49m\u001B[43min_channels\u001B[49m\u001B[38;5;241;43m=\u001B[39;49m\u001B[38;5;241;43m1\u001B[39;49m\u001B[43m,\u001B[49m\n\u001B[1;32m      4\u001B[0m \u001B[43m                                           \u001B[49m\u001B[43mnormalization\u001B[49m\u001B[38;5;241;43m=\u001B[39;49m\u001B[38;5;124;43m'\u001B[39;49m\u001B[38;5;124;43minstancenorm\u001B[39;49m\u001B[38;5;124;43m'\u001B[39;49m\u001B[43m,\u001B[49m\n\u001B[1;32m      5\u001B[0m \u001B[43m                                           \u001B[49m\u001B[43mconv_dim\u001B[49m\u001B[38;5;241;43m=\u001B[39;49m\u001B[38;5;241;43m3\u001B[39;49m\u001B[43m)\u001B[49m\n",
       "File \u001B[0;32m~/projects/nss_lab/TorchCNNBuilder/torchcnnbuilder/builder.py:495\u001B[0m, in \u001B[0;36mBuilder.build_convolve_sequence\u001B[0;34m(self, n_layers, in_channels, params, normalization, sub_blocks, p, inplace, eps, momentum, affine, ratio, start, channel_growth_rate, conv_dim)\u001B[0m\n\u001B[1;32m    492\u001B[0m \u001B[38;5;28;01mfor\u001B[39;00m layer \u001B[38;5;129;01min\u001B[39;00m \u001B[38;5;28mrange\u001B[39m(n_layers):\n\u001B[1;32m    493\u001B[0m     input_layer_size \u001B[38;5;241m=\u001B[39m input_layer_size_list[\u001B[38;5;241m-\u001B[39m\u001B[38;5;241m1\u001B[39m]\n\u001B[0;32m--> 495\u001B[0m     \u001B[43m_validate_difference_in_dimensions\u001B[49m\u001B[43m(\u001B[49m\u001B[38;5;28;43mself\u001B[39;49m\u001B[38;5;241;43m.\u001B[39;49m\u001B[43minput_size\u001B[49m\u001B[43m,\u001B[49m\u001B[43m \u001B[49m\u001B[43mconv_dim\u001B[49m\u001B[43m)\u001B[49m\n\u001B[1;32m    496\u001B[0m     _validate_available_layers(layer, input_layer_size, \u001B[38;5;28mself\u001B[39m\u001B[38;5;241m.\u001B[39mminimum_feature_map_size)\n\u001B[1;32m    497\u001B[0m     _validate_max_channels_number(layer, input_channels_count_list, \u001B[38;5;28mself\u001B[39m\u001B[38;5;241m.\u001B[39mmax_channels)\n",
       "File \u001B[0;32m~/projects/nss_lab/TorchCNNBuilder/torchcnnbuilder/validation.py:8\u001B[0m, in \u001B[0;36m_validate_difference_in_dimensions\u001B[0;34m(input_size, conv_dim)\u001B[0m\n\u001B[1;32m      6\u001B[0m \u001B[38;5;28;01mdef\u001B[39;00m \u001B[38;5;21m_validate_difference_in_dimensions\u001B[39m(input_size: Sequence[\u001B[38;5;28mint\u001B[39m], conv_dim: \u001B[38;5;28mint\u001B[39m) \u001B[38;5;241m-\u001B[39m\u001B[38;5;241m>\u001B[39m \u001B[38;5;28;01mNone\u001B[39;00m:\n\u001B[1;32m      7\u001B[0m     \u001B[38;5;28;01mif\u001B[39;00m \u001B[38;5;28mlen\u001B[39m(input_size) \u001B[38;5;241m-\u001B[39m conv_dim \u001B[38;5;129;01mnot\u001B[39;00m \u001B[38;5;129;01min\u001B[39;00m (\u001B[38;5;241m0\u001B[39m, \u001B[38;5;241m1\u001B[39m):\n\u001B[0;32m----> 8\u001B[0m         \u001B[38;5;28;01mraise\u001B[39;00m \u001B[38;5;167;01mValueError\u001B[39;00m(\n\u001B[1;32m      9\u001B[0m             \u001B[38;5;124mf\u001B[39m\u001B[38;5;124m\"\u001B[39m\u001B[38;5;124mThe difference in dimensions between input_size \u001B[39m\u001B[38;5;132;01m{\u001B[39;00minput_size\u001B[38;5;132;01m=}\u001B[39;00m\u001B[38;5;124m \u001B[39m\u001B[38;5;124m\"\u001B[39m\n\u001B[1;32m     10\u001B[0m             \u001B[38;5;124mf\u001B[39m\u001B[38;5;124m\"\u001B[39m\u001B[38;5;124mand convolution \u001B[39m\u001B[38;5;132;01m{\u001B[39;00mconv_dim\u001B[38;5;132;01m=}\u001B[39;00m\u001B[38;5;124m should not be more than 1 \u001B[39m\u001B[38;5;124m\"\u001B[39m\n\u001B[1;32m     11\u001B[0m             \u001B[38;5;124mf\u001B[39m\u001B[38;5;124m\"\u001B[39m\u001B[38;5;124m(input_size.shape - conv_dim should be equal to 1 or 0)\u001B[39m\u001B[38;5;124m\"\u001B[39m\n\u001B[1;32m     12\u001B[0m         )\n",
       "\u001B[0;31mValueError\u001B[0m: The difference in dimensions between input_size input_size=(31,) and convolution conv_dim=3 should not be more than 1 (input_size.shape - conv_dim should be equal to 1 or 0)"
-=======
-      "\u001b[0;31m---------------------------------------------------------------------------\u001b[0m",
-      "\u001b[0;31mValueError\u001b[0m                                Traceback (most recent call last)",
-      "Cell \u001b[0;32mIn[23], line 2\u001b[0m\n\u001b[1;32m      1\u001b[0m error_test_builder \u001b[38;5;241m=\u001b[39m Builder(input_size\u001b[38;5;241m=\u001b[39m(\u001b[38;5;241m31\u001b[39m,))\n\u001b[0;32m----> 2\u001b[0m \u001b[43merror_test_builder\u001b[49m\u001b[38;5;241;43m.\u001b[39;49m\u001b[43mbuild_convolve_sequence\u001b[49m\u001b[43m(\u001b[49m\u001b[43mn_layers\u001b[49m\u001b[38;5;241;43m=\u001b[39;49m\u001b[38;5;241;43m5\u001b[39;49m\u001b[43m,\u001b[49m\n\u001b[1;32m      3\u001b[0m \u001b[43m                                           \u001b[49m\u001b[43min_channels\u001b[49m\u001b[38;5;241;43m=\u001b[39;49m\u001b[38;5;241;43m1\u001b[39;49m\u001b[43m,\u001b[49m\n\u001b[1;32m      4\u001b[0m \u001b[43m                                           \u001b[49m\u001b[43mnormalization\u001b[49m\u001b[38;5;241;43m=\u001b[39;49m\u001b[38;5;124;43m'\u001b[39;49m\u001b[38;5;124;43minstancenorm\u001b[39;49m\u001b[38;5;124;43m'\u001b[39;49m\u001b[43m,\u001b[49m\n\u001b[1;32m      5\u001b[0m \u001b[43m                                           \u001b[49m\u001b[43mconv_dim\u001b[49m\u001b[38;5;241;43m=\u001b[39;49m\u001b[38;5;241;43m3\u001b[39;49m\u001b[43m)\u001b[49m\n",
-      "File \u001b[0;32m~/projects/TorchCNNBuilder/torchcnnbuilder/builder.py:499\u001b[0m, in \u001b[0;36mBuilder.build_convolve_sequence\u001b[0;34m(self, n_layers, in_channels, params, normalization, sub_blocks, p, inplace, eps, momentum, affine, ratio, start, channel_growth_rate, conv_dim)\u001b[0m\n\u001b[1;32m    496\u001b[0m \u001b[38;5;28;01mfor\u001b[39;00m layer \u001b[38;5;129;01min\u001b[39;00m \u001b[38;5;28mrange\u001b[39m(n_layers):\n\u001b[1;32m    497\u001b[0m     input_layer_size \u001b[38;5;241m=\u001b[39m input_layer_size_list[\u001b[38;5;241m-\u001b[39m\u001b[38;5;241m1\u001b[39m]\n\u001b[0;32m--> 499\u001b[0m     \u001b[43m_validate_difference_in_dimensions\u001b[49m\u001b[43m(\u001b[49m\u001b[38;5;28;43mself\u001b[39;49m\u001b[38;5;241;43m.\u001b[39;49m\u001b[43minput_size\u001b[49m\u001b[43m,\u001b[49m\u001b[43m \u001b[49m\u001b[43mconv_dim\u001b[49m\u001b[43m)\u001b[49m\n\u001b[1;32m    500\u001b[0m     _validate_available_layers(layer, input_layer_size, \u001b[38;5;28mself\u001b[39m\u001b[38;5;241m.\u001b[39mminimum_feature_map_size)\n\u001b[1;32m    501\u001b[0m     _validate_max_channels_number(layer, input_channels_count_list, \u001b[38;5;28mself\u001b[39m\u001b[38;5;241m.\u001b[39mmax_channels)\n",
-      "File \u001b[0;32m~/projects/TorchCNNBuilder/torchcnnbuilder/validation.py:8\u001b[0m, in \u001b[0;36m_validate_difference_in_dimensions\u001b[0;34m(input_size, conv_dim)\u001b[0m\n\u001b[1;32m      6\u001b[0m \u001b[38;5;28;01mdef\u001b[39;00m \u001b[38;5;21m_validate_difference_in_dimensions\u001b[39m(input_size: Sequence[\u001b[38;5;28mint\u001b[39m], conv_dim: \u001b[38;5;28mint\u001b[39m) \u001b[38;5;241m-\u001b[39m\u001b[38;5;241m>\u001b[39m \u001b[38;5;28;01mNone\u001b[39;00m:\n\u001b[1;32m      7\u001b[0m     \u001b[38;5;28;01mif\u001b[39;00m \u001b[38;5;28mlen\u001b[39m(input_size) \u001b[38;5;241m-\u001b[39m conv_dim \u001b[38;5;129;01mnot\u001b[39;00m \u001b[38;5;129;01min\u001b[39;00m (\u001b[38;5;241m0\u001b[39m, \u001b[38;5;241m1\u001b[39m):\n\u001b[0;32m----> 8\u001b[0m         \u001b[38;5;28;01mraise\u001b[39;00m \u001b[38;5;167;01mValueError\u001b[39;00m(\n\u001b[1;32m      9\u001b[0m             \u001b[38;5;124mf\u001b[39m\u001b[38;5;124m\"\u001b[39m\u001b[38;5;124mThe difference in dimensions between input_size \u001b[39m\u001b[38;5;132;01m{\u001b[39;00minput_size\u001b[38;5;132;01m=}\u001b[39;00m\u001b[38;5;124m \u001b[39m\u001b[38;5;124m\"\u001b[39m\n\u001b[1;32m     10\u001b[0m             \u001b[38;5;124mf\u001b[39m\u001b[38;5;124m\"\u001b[39m\u001b[38;5;124mand convolution \u001b[39m\u001b[38;5;132;01m{\u001b[39;00mconv_dim\u001b[38;5;132;01m=}\u001b[39;00m\u001b[38;5;124m should not be more than 1 \u001b[39m\u001b[38;5;124m\"\u001b[39m\n\u001b[1;32m     11\u001b[0m             \u001b[38;5;124mf\u001b[39m\u001b[38;5;124m\"\u001b[39m\u001b[38;5;124m(input_size.shape - conv_dim should be equal to 1 or 0)\u001b[39m\u001b[38;5;124m\"\u001b[39m\n\u001b[1;32m     12\u001b[0m         )\n",
-      "\u001b[0;31mValueError\u001b[0m: The difference in dimensions between input_size input_size=(31,) and convolution conv_dim=3 should not be more than 1 (input_size.shape - conv_dim should be equal to 1 or 0)"
->>>>>>> 232b0416
      ]
     }
    ],
@@ -1037,11 +853,7 @@
     "- **p**: probability of an element to be zero-ed (for `dropout`). Default: 0.5\n",
     "- **inplace**: if set to True, will do this operation in-place (for `dropout`). Default: False\n",
     "- **eps**: a value added to the denominator for numerical stability (for `batchnorm`/`instancenorm`). Default: 1e-5\n",
-<<<<<<< HEAD
     "- **momentum**: used for the running_mean or running_var computation. Can be None for cumulative moving average (for `batchnorm`/`instancenorm`). Default: 0.1\n",
-=======
-    "- **momentum**: used for the running_mean -_var computation. Can be None for cumulative moving average (for `batchnorm`/`instancenorm`). Default: 0.1\n",
->>>>>>> 232b0416
     "- **affine**: a boolean value that when set to True, this module has learnable affine parameters (for `batchnorm`/`instancenorm`). Default: True\n",
     "- **conv_dim**: the dimension of the convolutional operation. Default: 2\n",
     "\n",
@@ -1140,17 +952,7 @@
    "outputs": [
     {
      "data": {
-<<<<<<< HEAD
       "text/plain": "Sequential(\n  (0): Conv2d(3, 64, kernel_size=(7, 7), stride=(1, 1), dilation=(3, 3))\n  (1): InstanceNorm2d(64, eps=1e-07, momentum=0.1, affine=True, track_running_stats=False)\n  (2): ReLU(inplace=True)\n)"
-=======
-      "text/plain": [
-       "Sequential(\n",
-       "  (0): Conv2d(3, 64, kernel_size=(7, 7), stride=(1, 1), dilation=(3, 3))\n",
-       "  (1): InstanceNorm2d(64, eps=1e-07, momentum=0.1, affine=True, track_running_stats=False)\n",
-       "  (2): ReLU(inplace=True)\n",
-       ")"
-      ]
->>>>>>> 232b0416
      },
      "execution_count": 27,
      "metadata": {},
@@ -1212,17 +1014,8 @@
    "metadata": {
     "collapsed": false,
     "ExecuteTime": {
-<<<<<<< HEAD
      "end_time": "2024-07-14T17:33:17.939810Z",
      "start_time": "2024-07-14T17:33:17.912372Z"
-=======
-     "end_time": "2024-02-09T14:55:11.013041Z",
-     "start_time": "2024-02-09T14:55:10.991827Z"
-    },
-    "collapsed": false,
-    "jupyter": {
-     "outputs_hidden": false
->>>>>>> 232b0416
     }
    },
    "outputs": [
@@ -1267,19 +1060,11 @@
     "- **p**: probability of an element to be zero-ed (for `dropout`). Default: 0.5\n",
     "- **inplace**: if set to True, will do this operation in-place (for `dropout`). Default: False\n",
     "- **eps**: a value added to the denominator for numerical stability (for `batchnorm`/`instancenorm`). Default: 1e-5\n",
-<<<<<<< HEAD
     "- **momentum**: used for the running_mean or running_var computation. Can be None for cumulative moving average (for `batchnorm`/`instancenorm`). Default: 0.1\n",
     "- **affine**: a boolean value that when set to True, this module has learnable affine parameters (for `batchnorm`/`instancenorm`). Default: True\n",
     "- **ratio**: multiplier for the geometric progression of increasing channels (feature maps). Used for `channel_growth_rate` as `exponential` or `power` . Default: 2 (powers of two)\n",
     "- **start**: start position of a geometric progression in the case of `channel_growth_rate=exponential`. Default: 32\n",
     "- **channel_growth_rate**: the way of calculating the number of feature maps between `exponential`, `proportion`, `power`, `linear` and `constant`. Default: `exponential`\n",
-=======
-    "- **momentum**: used for the running_mean -_var computation. Can be None for cumulative moving average (for `batchnorm`/`instancenorm`). Default: 0.1\n",
-    "- **affine**: a boolean value that when set to True, this module has learnable affine parameters (for `batchnorm`/`instancenorm`). Default: True\n",
-    "- **ratio**: multiplier for the geometric progression of increasing channels (feature maps). Default: 2 (powers of two)\n",
-    "- **start**: start position of a geometric progression in the case of `channel_growth_rate=ratio`. Default: 32\n",
-    "- **channel_growth_rate**: the way of calculating the number of feature maps between `ratio`, `proportion`, `linear` and `constant`. Default: `ratio`\n",
->>>>>>> 232b0416
     "- **conv_dim**: the dimension of the convolutional operation. Default: 2\n",
     "- **adaptive_pool**: choice of a last layer as an adaptive pooling between str `avgpool` or `maxpool`. Default: `avgpool`\n",
     "\n",
@@ -1359,24 +1144,7 @@
    "outputs": [
     {
      "data": {
-<<<<<<< HEAD
       "text/plain": "Sequential(\n  (deconv 1): Sequential(\n    (0): ConvTranspose2d(10, 9, kernel_size=(3, 3), stride=(1, 1))\n    (1): Dropout2d(p=0.3, inplace=False)\n    (2): ReLU(inplace=True)\n  )\n  (deconv 2): Sequential(\n    (0): ConvTranspose2d(9, 3, kernel_size=(3, 3), stride=(1, 1))\n    (1): Dropout2d(p=0.3, inplace=False)\n  )\n  (resize): AdaptiveAvgPool2d(output_size=(130, 130))\n)"
-=======
-      "text/plain": [
-       "Sequential(\n",
-       "  (deconv 1): Sequential(\n",
-       "    (0): ConvTranspose2d(10, 9, kernel_size=(3, 3), stride=(1, 1))\n",
-       "    (1): Dropout2d(p=0.3, inplace=False)\n",
-       "    (2): ReLU(inplace=True)\n",
-       "  )\n",
-       "  (deconv 2): Sequential(\n",
-       "    (0): ConvTranspose2d(9, 8, kernel_size=(3, 3), stride=(1, 1))\n",
-       "    (1): Dropout2d(p=0.3, inplace=False)\n",
-       "  )\n",
-       "  (resize): AdaptiveAvgPool2d(output_size=(130, 130))\n",
-       ")"
-      ]
->>>>>>> 232b0416
      },
      "execution_count": 32,
      "metadata": {},
@@ -1403,11 +1171,7 @@
   },
   {
    "cell_type": "code",
-<<<<<<< HEAD
    "execution_count": 34,
-=======
-   "execution_count": 33,
->>>>>>> 232b0416
    "id": "2ec937bf-95b2-4398-b803-1a904ff62688",
    "metadata": {
     "ExecuteTime": {
@@ -1429,21 +1193,12 @@
      "evalue": "There is too few channels [0]. You can not provide less then 1 channel [layer 3]",
      "output_type": "error",
      "traceback": [
-<<<<<<< HEAD
       "\u001B[0;31m---------------------------------------------------------------------------\u001B[0m",
       "\u001B[0;31mValueError\u001B[0m                                Traceback (most recent call last)",
       "Cell \u001B[0;32mIn[34], line 1\u001B[0m\n\u001B[0;32m----> 1\u001B[0m \u001B[43mbuilder\u001B[49m\u001B[38;5;241;43m.\u001B[39;49m\u001B[43mbuild_transpose_convolve_sequence\u001B[49m\u001B[43m(\u001B[49m\u001B[43mn_layers\u001B[49m\u001B[38;5;241;43m=\u001B[39;49m\u001B[38;5;241;43m6\u001B[39;49m\u001B[43m,\u001B[49m\n\u001B[1;32m      2\u001B[0m \u001B[43m                                          \u001B[49m\u001B[43min_channels\u001B[49m\u001B[38;5;241;43m=\u001B[39;49m\u001B[38;5;241;43m20\u001B[39;49m\u001B[43m,\u001B[49m\n\u001B[1;32m      3\u001B[0m \u001B[43m                                          \u001B[49m\u001B[43mratio\u001B[49m\u001B[38;5;241;43m=\u001B[39;49m\u001B[38;5;241;43m3\u001B[39;49m\u001B[43m,\u001B[49m\n\u001B[1;32m      4\u001B[0m \u001B[43m                                          \u001B[49m\u001B[43mchannel_growth_rate\u001B[49m\u001B[38;5;241;43m=\u001B[39;49m\u001B[38;5;124;43m'\u001B[39;49m\u001B[38;5;124;43mexponential\u001B[39;49m\u001B[38;5;124;43m'\u001B[39;49m\u001B[43m)\u001B[49m\n",
       "File \u001B[0;32m~/projects/nss_lab/TorchCNNBuilder/torchcnnbuilder/builder.py:676\u001B[0m, in \u001B[0;36mBuilder.build_transpose_convolve_sequence\u001B[0;34m(self, n_layers, in_channels, out_channels, out_size, params, normalization, sub_blocks, p, inplace, eps, momentum, affine, ratio, channel_growth_rate, conv_dim, adaptive_pool)\u001B[0m\n\u001B[1;32m    674\u001B[0m \u001B[38;5;28;01mfor\u001B[39;00m layer \u001B[38;5;129;01min\u001B[39;00m \u001B[38;5;28mrange\u001B[39m(n_layers):\n\u001B[1;32m    675\u001B[0m     _validate_max_channels_number(layer, input_channels_count_list, \u001B[38;5;28mself\u001B[39m\u001B[38;5;241m.\u001B[39mmax_channels)\n\u001B[0;32m--> 676\u001B[0m     \u001B[43m_validate_min_channels_number\u001B[49m\u001B[43m(\u001B[49m\u001B[43mlayer\u001B[49m\u001B[43m,\u001B[49m\u001B[43m \u001B[49m\u001B[43minput_channels_count_list\u001B[49m\u001B[43m,\u001B[49m\u001B[43m \u001B[49m\u001B[43mmin_channels\u001B[49m\u001B[38;5;241;43m=\u001B[39;49m\u001B[38;5;241;43m1\u001B[39;49m\u001B[43m)\u001B[49m\n\u001B[1;32m    678\u001B[0m     in_channels \u001B[38;5;241m=\u001B[39m input_channels_count_list[layer]\n\u001B[1;32m    679\u001B[0m     out_channels \u001B[38;5;241m=\u001B[39m input_channels_count_list[layer \u001B[38;5;241m+\u001B[39m \u001B[38;5;241m1\u001B[39m]\n",
       "File \u001B[0;32m~/projects/nss_lab/TorchCNNBuilder/torchcnnbuilder/validation.py:34\u001B[0m, in \u001B[0;36m_validate_min_channels_number\u001B[0;34m(layer, input_channels_count_list, min_channels)\u001B[0m\n\u001B[1;32m     32\u001B[0m \u001B[38;5;28;01mdef\u001B[39;00m \u001B[38;5;21m_validate_min_channels_number\u001B[39m(layer: \u001B[38;5;28mint\u001B[39m, input_channels_count_list: List[\u001B[38;5;28mint\u001B[39m], min_channels: \u001B[38;5;28mint\u001B[39m) \u001B[38;5;241m-\u001B[39m\u001B[38;5;241m>\u001B[39m \u001B[38;5;28;01mNone\u001B[39;00m:\n\u001B[1;32m     33\u001B[0m     \u001B[38;5;28;01mif\u001B[39;00m input_channels_count_list[layer] \u001B[38;5;241m<\u001B[39m min_channels:\n\u001B[0;32m---> 34\u001B[0m         \u001B[38;5;28;01mraise\u001B[39;00m \u001B[38;5;167;01mValueError\u001B[39;00m(\n\u001B[1;32m     35\u001B[0m             \u001B[38;5;124mf\u001B[39m\u001B[38;5;124m\"\u001B[39m\u001B[38;5;124mThere is too few channels [\u001B[39m\u001B[38;5;132;01m{\u001B[39;00minput_channels_count_list[layer]\u001B[38;5;132;01m}\u001B[39;00m\u001B[38;5;124m]. \u001B[39m\u001B[38;5;124m\"\u001B[39m\n\u001B[1;32m     36\u001B[0m             \u001B[38;5;124mf\u001B[39m\u001B[38;5;124m\"\u001B[39m\u001B[38;5;124mYou can not provide less then 1 channel [layer \u001B[39m\u001B[38;5;132;01m{\u001B[39;00mlayer\u001B[38;5;132;01m}\u001B[39;00m\u001B[38;5;124m]\u001B[39m\u001B[38;5;124m\"\u001B[39m\n\u001B[1;32m     37\u001B[0m         )\n",
       "\u001B[0;31mValueError\u001B[0m: There is too few channels [0]. You can not provide less then 1 channel [layer 3]"
-=======
-      "\u001b[0;31m---------------------------------------------------------------------------\u001b[0m",
-      "\u001b[0;31mValueError\u001b[0m                                Traceback (most recent call last)",
-      "Cell \u001b[0;32mIn[33], line 1\u001b[0m\n\u001b[0;32m----> 1\u001b[0m \u001b[43mbuilder\u001b[49m\u001b[38;5;241;43m.\u001b[39;49m\u001b[43mbuild_transpose_convolve_sequence\u001b[49m\u001b[43m(\u001b[49m\u001b[43mn_layers\u001b[49m\u001b[38;5;241;43m=\u001b[39;49m\u001b[38;5;241;43m6\u001b[39;49m\u001b[43m,\u001b[49m\n\u001b[1;32m      2\u001b[0m \u001b[43m                                          \u001b[49m\u001b[43min_channels\u001b[49m\u001b[38;5;241;43m=\u001b[39;49m\u001b[38;5;241;43m20\u001b[39;49m\u001b[43m,\u001b[49m\n\u001b[1;32m      3\u001b[0m \u001b[43m                                          \u001b[49m\u001b[43mratio\u001b[49m\u001b[38;5;241;43m=\u001b[39;49m\u001b[38;5;241;43m3\u001b[39;49m\u001b[43m,\u001b[49m\n\u001b[1;32m      4\u001b[0m \u001b[43m                                          \u001b[49m\u001b[43mchannel_growth_rate\u001b[49m\u001b[38;5;241;43m=\u001b[39;49m\u001b[38;5;124;43m'\u001b[39;49m\u001b[38;5;124;43mratio\u001b[39;49m\u001b[38;5;124;43m'\u001b[39;49m\u001b[43m)\u001b[49m\n",
-      "File \u001b[0;32m~/projects/TorchCNNBuilder/torchcnnbuilder/builder.py:680\u001b[0m, in \u001b[0;36mBuilder.build_transpose_convolve_sequence\u001b[0;34m(self, n_layers, in_channels, out_channels, out_size, params, normalization, sub_blocks, p, inplace, eps, momentum, affine, ratio, channel_growth_rate, conv_dim, adaptive_pool)\u001b[0m\n\u001b[1;32m    678\u001b[0m \u001b[38;5;28;01mfor\u001b[39;00m layer \u001b[38;5;129;01min\u001b[39;00m \u001b[38;5;28mrange\u001b[39m(n_layers):\n\u001b[1;32m    679\u001b[0m     _validate_max_channels_number(layer, input_channels_count_list, \u001b[38;5;28mself\u001b[39m\u001b[38;5;241m.\u001b[39mmax_channels)\n\u001b[0;32m--> 680\u001b[0m     \u001b[43m_validate_min_channels_number\u001b[49m\u001b[43m(\u001b[49m\u001b[43mlayer\u001b[49m\u001b[43m,\u001b[49m\u001b[43m \u001b[49m\u001b[43minput_channels_count_list\u001b[49m\u001b[43m,\u001b[49m\u001b[43m \u001b[49m\u001b[43mmin_channels\u001b[49m\u001b[38;5;241;43m=\u001b[39;49m\u001b[38;5;241;43m1\u001b[39;49m\u001b[43m)\u001b[49m\n\u001b[1;32m    682\u001b[0m     in_channels \u001b[38;5;241m=\u001b[39m input_channels_count_list[layer]\n\u001b[1;32m    683\u001b[0m     out_channels \u001b[38;5;241m=\u001b[39m input_channels_count_list[layer \u001b[38;5;241m+\u001b[39m \u001b[38;5;241m1\u001b[39m]\n",
-      "File \u001b[0;32m~/projects/TorchCNNBuilder/torchcnnbuilder/validation.py:34\u001b[0m, in \u001b[0;36m_validate_min_channels_number\u001b[0;34m(layer, input_channels_count_list, min_channels)\u001b[0m\n\u001b[1;32m     32\u001b[0m \u001b[38;5;28;01mdef\u001b[39;00m \u001b[38;5;21m_validate_min_channels_number\u001b[39m(layer: \u001b[38;5;28mint\u001b[39m, input_channels_count_list: List[\u001b[38;5;28mint\u001b[39m], min_channels: \u001b[38;5;28mint\u001b[39m) \u001b[38;5;241m-\u001b[39m\u001b[38;5;241m>\u001b[39m \u001b[38;5;28;01mNone\u001b[39;00m:\n\u001b[1;32m     33\u001b[0m     \u001b[38;5;28;01mif\u001b[39;00m input_channels_count_list[layer] \u001b[38;5;241m<\u001b[39m min_channels:\n\u001b[0;32m---> 34\u001b[0m         \u001b[38;5;28;01mraise\u001b[39;00m \u001b[38;5;167;01mValueError\u001b[39;00m(\n\u001b[1;32m     35\u001b[0m             \u001b[38;5;124mf\u001b[39m\u001b[38;5;124m\"\u001b[39m\u001b[38;5;124mThere is too few channels [\u001b[39m\u001b[38;5;132;01m{\u001b[39;00minput_channels_count_list[layer]\u001b[38;5;132;01m}\u001b[39;00m\u001b[38;5;124m]. \u001b[39m\u001b[38;5;124m\"\u001b[39m\n\u001b[1;32m     36\u001b[0m             \u001b[38;5;124mf\u001b[39m\u001b[38;5;124m\"\u001b[39m\u001b[38;5;124mYou can not provide less then 1 channel [layer \u001b[39m\u001b[38;5;132;01m{\u001b[39;00mlayer\u001b[38;5;132;01m}\u001b[39;00m\u001b[38;5;124m]\u001b[39m\u001b[38;5;124m\"\u001b[39m\n\u001b[1;32m     37\u001b[0m         )\n",
-      "\u001b[0;31mValueError\u001b[0m: There is too few channels [0]. You can not provide less then 1 channel [layer 3]"
->>>>>>> 232b0416
      ]
     }
    ],
@@ -1451,11 +1206,7 @@
     "builder.build_transpose_convolve_sequence(n_layers=6,\n",
     "                                          in_channels=20,\n",
     "                                          ratio=3,\n",
-<<<<<<< HEAD
     "                                          channel_growth_rate='exponential') # by default"
-=======
-    "                                          channel_growth_rate='ratio') # by default"
->>>>>>> 232b0416
    ]
   },
   {
@@ -1468,11 +1219,7 @@
   },
   {
    "cell_type": "code",
-<<<<<<< HEAD
    "execution_count": 35,
-=======
-   "execution_count": 34,
->>>>>>> 232b0416
    "id": "f2e85046-4218-47c8-8fb5-347fa79b7120",
    "metadata": {
     "ExecuteTime": {
@@ -1485,11 +1232,7 @@
      "data": {
       "text/plain": "Sequential(\n  (deconv 1): Sequential(\n    (0): ConvTranspose2d(20, 10, kernel_size=(3, 3), stride=(1, 1))\n    (1): Dropout2d(p=0.5, inplace=False)\n    (2): ReLU(inplace=True)\n  )\n  (deconv 2): Sequential(\n    (0): ConvTranspose2d(10, 5, kernel_size=(3, 3), stride=(1, 1))\n    (1): Dropout2d(p=0.5, inplace=False)\n    (2): ReLU(inplace=True)\n  )\n  (deconv 3): Sequential(\n    (0): ConvTranspose2d(5, 3, kernel_size=(3, 3), stride=(1, 1))\n    (1): Dropout2d(p=0.5, inplace=False)\n    (2): Softmax(dim=None)\n  )\n  (resize): AdaptiveAvgPool2d(output_size=(125, 125))\n)"
      },
-<<<<<<< HEAD
      "execution_count": 35,
-=======
-     "execution_count": 34,
->>>>>>> 232b0416
      "metadata": {},
      "output_type": "execute_result"
     }
@@ -1508,11 +1251,7 @@
   },
   {
    "cell_type": "code",
-<<<<<<< HEAD
    "execution_count": 36,
-=======
-   "execution_count": 35,
->>>>>>> 232b0416
    "id": "a0cbd1b3-7d99-43a7-b65a-7e08ca55b737",
    "metadata": {
     "ExecuteTime": {
@@ -1523,34 +1262,9 @@
    "outputs": [
     {
      "data": {
-<<<<<<< HEAD
       "text/plain": "Sequential(\n  (deconv 1): Sequential(\n    (0): ConvTranspose2d(30, 15, kernel_size=(3, 3), stride=(1, 1))\n    (1): BatchNorm2d(15, eps=1e-05, momentum=0.1, affine=True, track_running_stats=True)\n    (2): ReLU(inplace=True)\n  )\n  (deconv 2): Sequential(\n    (0): ConvTranspose2d(15, 7, kernel_size=(3, 3), stride=(1, 1))\n    (1): BatchNorm2d(7, eps=1e-05, momentum=0.1, affine=True, track_running_stats=True)\n    (2): ReLU(inplace=True)\n  )\n  (deconv 3): Sequential(\n    (0): ConvTranspose2d(7, 2, kernel_size=(3, 3), stride=(1, 1))\n    (1): BatchNorm2d(2, eps=1e-05, momentum=0.1, affine=True, track_running_stats=True)\n    (2): ReLU(inplace=True)\n  )\n  (resize): AdaptiveMaxPool2d(output_size=(125, 125))\n)"
      },
      "execution_count": 36,
-=======
-      "text/plain": [
-       "Sequential(\n",
-       "  (deconv 1): Sequential(\n",
-       "    (0): ConvTranspose2d(30, 15, kernel_size=(3, 3), stride=(1, 1))\n",
-       "    (1): BatchNorm2d(15, eps=1e-05, momentum=0.1, affine=True, track_running_stats=True)\n",
-       "    (2): ReLU(inplace=True)\n",
-       "  )\n",
-       "  (deconv 2): Sequential(\n",
-       "    (0): ConvTranspose2d(15, 7, kernel_size=(3, 3), stride=(1, 1))\n",
-       "    (1): BatchNorm2d(7, eps=1e-05, momentum=0.1, affine=True, track_running_stats=True)\n",
-       "    (2): ReLU(inplace=True)\n",
-       "  )\n",
-       "  (deconv 3): Sequential(\n",
-       "    (0): ConvTranspose2d(7, 2, kernel_size=(3, 3), stride=(1, 1))\n",
-       "    (1): BatchNorm2d(2, eps=1e-05, momentum=0.1, affine=True, track_running_stats=True)\n",
-       "    (2): ReLU(inplace=True)\n",
-       "  )\n",
-       "  (resize): AdaptiveMaxPool2d(output_size=(125, 125))\n",
-       ")"
-      ]
-     },
-     "execution_count": 35,
->>>>>>> 232b0416
      "metadata": {},
      "output_type": "execute_result"
     }
@@ -1589,11 +1303,7 @@
     "- **p**: probability of an element to be zero-ed. Default (for `dropout`): 0.5\n",
     "- **inplace**: if set to True, will do this operation in-place. Default (for `dropout`): False\n",
     "- **eps**: a value added to the denominator for numerical stability (for `batchnorm`/`instancenorm`). Default: 1e-5\n",
-<<<<<<< HEAD
     "- **momentum**: used for the running_mean or running_var computation. Can be None for cumulative moving average (for `batchnorm`/`instancenorm`). Default: 0.1\n",
-=======
-    "- **momentum**: used for the running_mean -_var computation. Can be None for cumulative moving average (for `batchnorm`/`instancenorm`). Default: 0.1\n",
->>>>>>> 232b0416
     "- **affine**: a boolean value that when set to True, this module has learnable affine parameters (for `batchnorm`/`instancenorm`). Default: True\n",
     "- **last_block**: if True there is no activation function after the transposed convolution. Default: False\n",
     "- **conv_dim**: the dimension of the convolutional operation. Default: 2\n",
@@ -1611,11 +1321,7 @@
   },
   {
    "cell_type": "code",
-<<<<<<< HEAD
    "execution_count": 37,
-=======
-   "execution_count": 36,
->>>>>>> 232b0416
    "id": "2ed2f28f-1e92-4a60-a45c-ea7bcc8e8f7c",
    "metadata": {
     "ExecuteTime": {
@@ -1628,11 +1334,7 @@
      "data": {
       "text/plain": "Sequential(\n  (transpose sub-block 1): Sequential(\n    (0): ConvTranspose2d(3, 3, kernel_size=(3, 3), stride=(1, 1), padding=(1, 1))\n    (1): Dropout2d(p=0.2, inplace=False)\n    (2): ReLU(inplace=True)\n  )\n  (transpose sub-block 2): Sequential(\n    (0): ConvTranspose2d(3, 3, kernel_size=(3, 3), stride=(1, 1), padding=(1, 1))\n    (1): Dropout2d(p=0.2, inplace=False)\n    (2): ReLU(inplace=True)\n  )\n  (transpose sub-block 3): Sequential(\n    (0): ConvTranspose2d(3, 64, kernel_size=(3, 3), stride=(1, 1), padding=(1, 1))\n    (1): Dropout2d(p=0.2, inplace=False)\n    (2): Softmax(dim=None)\n  )\n)"
      },
-<<<<<<< HEAD
      "execution_count": 37,
-=======
-     "execution_count": 36,
->>>>>>> 232b0416
      "metadata": {},
      "output_type": "execute_result"
     }
@@ -1650,11 +1352,7 @@
   },
   {
    "cell_type": "code",
-<<<<<<< HEAD
    "execution_count": 38,
-=======
-   "execution_count": 37,
->>>>>>> 232b0416
    "id": "ef4e6ff9-b651-4e20-83f5-f3b367e3c11b",
    "metadata": {
     "ExecuteTime": {
@@ -1667,11 +1365,7 @@
      "data": {
       "text/plain": "Sequential(\n  (0): ConvTranspose2d(64, 3, kernel_size=(3, 3), stride=(1, 1))\n  (1): BatchNorm2d(3, eps=0.0001, momentum=0.1, affine=True, track_running_stats=True)\n  (2): ReLU(inplace=True)\n)"
      },
-<<<<<<< HEAD
      "execution_count": 38,
-=======
-     "execution_count": 37,
->>>>>>> 232b0416
      "metadata": {},
      "output_type": "execute_result"
     }
@@ -1694,11 +1388,7 @@
   },
   {
    "cell_type": "code",
-<<<<<<< HEAD
    "execution_count": 39,
-=======
-   "execution_count": 38,
->>>>>>> 232b0416
    "id": "f05c1a6c-6e3e-4dae-b293-fc9730a55d14",
    "metadata": {
     "ExecuteTime": {
@@ -1711,11 +1401,7 @@
      "data": {
       "text/plain": "Sequential(\n  (0): Conv2d(3, 64, kernel_size=(3, 3), stride=(1, 1))\n  (1): BatchNorm2d(64, eps=0.0001, momentum=0.1, affine=True, track_running_stats=True)\n  (2): ReLU(inplace=True)\n)"
      },
-<<<<<<< HEAD
      "execution_count": 39,
-=======
-     "execution_count": 38,
->>>>>>> 232b0416
      "metadata": {},
      "output_type": "execute_result"
     }
@@ -1730,11 +1416,7 @@
   },
   {
    "cell_type": "code",
-<<<<<<< HEAD
    "execution_count": 40,
-=======
-   "execution_count": 39,
->>>>>>> 232b0416
    "id": "6354873e-2105-4d9a-b441-be47bfb11ddf",
    "metadata": {
     "ExecuteTime": {
@@ -1749,11 +1431,7 @@
   },
   {
    "cell_type": "code",
-<<<<<<< HEAD
    "execution_count": 41,
-=======
-   "execution_count": 40,
->>>>>>> 232b0416
    "id": "a84848cc-e713-40f8-aa87-25a3949cac53",
    "metadata": {
     "ExecuteTime": {
@@ -1766,11 +1444,7 @@
      "data": {
       "text/plain": "torch.Size([1, 64, 123, 123])"
      },
-<<<<<<< HEAD
      "execution_count": 41,
-=======
-     "execution_count": 40,
->>>>>>> 232b0416
      "metadata": {},
      "output_type": "execute_result"
     }
@@ -1782,11 +1456,7 @@
   },
   {
    "cell_type": "code",
-<<<<<<< HEAD
    "execution_count": 42,
-=======
-   "execution_count": 41,
->>>>>>> 232b0416
    "id": "b020c33f-d01d-4def-9113-7211be50470b",
    "metadata": {
     "ExecuteTime": {
@@ -1799,11 +1469,7 @@
      "data": {
       "text/plain": "torch.Size([1, 3, 125, 125])"
      },
-<<<<<<< HEAD
      "execution_count": 42,
-=======
-     "execution_count": 41,
->>>>>>> 232b0416
      "metadata": {},
      "output_type": "execute_result"
     }
@@ -1823,11 +1489,7 @@
   },
   {
    "cell_type": "code",
-<<<<<<< HEAD
    "execution_count": 43,
-=======
-   "execution_count": 42,
->>>>>>> 232b0416
    "id": "396ab7b6-800b-45c3-a341-21b264e3c998",
    "metadata": {
     "ExecuteTime": {
